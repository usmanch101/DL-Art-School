--- conflicted
+++ resolved
@@ -256,20 +256,15 @@
         if self.current_step % opt['logger']['save_checkpoint_freq'] == 0:
             self.model.consolidate_state()
             if self.rank <= 0:
-<<<<<<< HEAD
                 if opt['logger']['disable_state_saving'] is False:
                     self.logger.info('Saving models and training states.')
                 else:
                     self.logger.info('Saving model.')
-=======
                 if opt['upgrades']['number_of_checkpoints_to_save'] > 0:
                     self.logger.info(
                         f"Leaving only {opt['upgrades']['number_of_checkpoints_to_save']} checkpoints/states"
                     )
                     self.model.leave_number_of_checkpoints(opt['upgrades']['number_of_checkpoints_to_save'])
-
-                self.logger.info('Saving models and training states.')
->>>>>>> 03917f30
                 self.model.save(self.current_step)
                 state = {'epoch': self.epoch, 'iter': self.current_step, 'total_data_processed': self.total_training_data_encountered}
                 if self.dataset_debugger is not None:
